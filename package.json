{
  "name": "calder-gl",
  "version": "0.0.0",
  "description": "A library for sculpting and manipulating complex 3D structures for the web.",
  "engineStrict": true,
  "engines": {
    "node": ">= 8.9.0"
  },
  "main": "build/src/calder.js",
  "devDependencies": {
    "@types/gl-matrix": "^2.4.0",
    "@types/jest": "~22.2.2",
    "@types/lodash": "^4.14.107",
    "@types/node": "~8.10.0",
    "jest": "~22.4.3",
    "prettier": "^1.12.1",
    "rimraf": "~2.6.2",
    "ts-jest": "~22.4.2",
    "ts-loader": "^4.2.0",
    "tslint": "~5.9.1",
    "tslint-config-prettier": "^1.12.0",
    "tslint-microsoft-contrib": "~5.0.3",
    "tsutils": "~2.24.0",
    "webpack": "^4.6.0",
    "webpack-cli": "^2.0.15"
  },
  "scripts": {
    "clean": "rimraf coverage build tmp",
<<<<<<< HEAD
    "install": "tsc -p tsconfig.build.json",
    "build": "tsc -p tsconfig.build.json",
=======
    "build": "tsc -p tsconfig.json",
>>>>>>> 04fb782a
    "check-tslint": "tslint-config-prettier-check ./tslint.json",
    "check-format": "prettier --list-different '**/*.ts'",
    "fix-format": "prettier --write '**/*.ts'",
    "lint": "tslint -t stylish --project \"tsconfig.json\"",
    "test": "npm run test-only",
    "test-only": "jest --coverage",
    "watch": "tsc -w -p tsconfig.build.json"
  },
  "author": "",
  "license": "MIT",
  "dependencies": {
    "typescript": "~2.8.1",
    "gl-matrix": "^2.5.1",
    "lodash": "^4.17.10",
    "regl": "regl-project/regl",
    "ts-sinon": "^1.0.12",
    "tslib": "~1.9.0"
  }
}<|MERGE_RESOLUTION|>--- conflicted
+++ resolved
@@ -26,12 +26,8 @@
   },
   "scripts": {
     "clean": "rimraf coverage build tmp",
-<<<<<<< HEAD
     "install": "tsc -p tsconfig.build.json",
-    "build": "tsc -p tsconfig.build.json",
-=======
     "build": "tsc -p tsconfig.json",
->>>>>>> 04fb782a
     "check-tslint": "tslint-config-prettier-check ./tslint.json",
     "check-format": "prettier --list-different '**/*.ts'",
     "fix-format": "prettier --write '**/*.ts'",
