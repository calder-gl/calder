--- conflicted
+++ resolved
@@ -39,12 +39,8 @@
     };
 
     public readonly children: Node[];
-<<<<<<< HEAD
-    protected transformation: Transformation;
-=======
     protected parent: Node | null = null;
     protected transformation: Transformation = new Transformation();
->>>>>>> 70ae869f
     private points: { [key: string]: Point } = {};
     private anchor: vec3 | null = null;
     private held: vec3[] = [];
@@ -213,7 +209,7 @@
         } else {
             throw new Error(
                 `There are too many held points (${
-                    constrainedPoints.length
+                constrainedPoints.length
                 }), so the node can't be rotated`
             );
         }
@@ -241,13 +237,8 @@
      *
      * @returns {quat}
      */
-<<<<<<< HEAD
-    public getRotation(): vec3 {
+    public getRotation(): quat {
         return this.transformation.getRotation();
-=======
-    public getRotation(): quat {
-        return this.transformation.rotation;
->>>>>>> 70ae869f
     }
 
     /**
@@ -256,13 +247,8 @@
      *
      * @param {quat} rotation
      */
-<<<<<<< HEAD
-    public setRotation(rotation: vector3) {
+    public setRotation(rotation: quat) {
         this.transformation.setRotation(rotation);
-=======
-    public setRotation(rotation: quat) {
-        this.transformation.rotation = rotation;
->>>>>>> 70ae869f
     }
 
     /**
@@ -413,17 +399,10 @@
 
             // Rotate the bone so it points from the parent node's origin to the current node's
             // origin
-<<<<<<< HEAD
-            vec3.fromValues(
-                0,
-                Math.atan2(position[2], position[0]),
-                Math.atan2(position[1], position[0])
-=======
             quat.rotationTo(
                 quat.create(),
                 vec3.fromValues(1, 0, 0),
-                vec3.normalize(vec3.create(), this.transformation.position)
->>>>>>> 70ae869f
+                vec3.normalize(vec3.create(), this.transformation.getPosition())
             ),
 
             // Scale the bone so its length is equal to the length between the parent node's origin
