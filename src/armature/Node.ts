--- conflicted
+++ resolved
@@ -2,7 +2,7 @@
 import { BakedGeometry } from '../geometry/BakedGeometry';
 import { closestPointOnLine, vec3From4, vec3ToPoint } from '../math/utils';
 import { RenderObject } from '../renderer/interfaces/RenderObject';
-import { vector3 } from '../types/VectorTypes';
+import { matrix4, vector3 } from '../types/VectorTypes';
 import { NodeRenderObject } from './NodeRenderObject';
 import { Transformation } from './Transformation';
 
@@ -53,7 +53,7 @@
     constructor(
         children: Node[] = [],
         position: vector3 = vec3.fromValues(0, 0, 0),
-        rotation: quat = quat.create(),
+        rotation: matrix4 = mat4.create(),
         scale: vector3 = vec3.fromValues(1, 1, 1)
     ) {
         this.children = children;
@@ -272,13 +272,8 @@
      *
      * @returns {mat4}
      */
-<<<<<<< HEAD
     public getRotation(): mat4 {
-        return this.transformation.rotation;
-=======
-    public getRotation(): quat {
         return this.transformation.getRotation();
->>>>>>> cd208646
     }
 
     /**
@@ -287,13 +282,8 @@
      *
      * @param {mat4} rotation
      */
-<<<<<<< HEAD
-    public setRotation(rotation: mat4) {
-        this.transformation.rotation = rotation;
-=======
-    public setRotation(rotation: quat) {
+    public setRotation(rotation: matrix4) {
         this.transformation.setRotation(rotation);
->>>>>>> cd208646
     }
 
     /**
@@ -331,20 +321,6 @@
      */
     public setPosition(position: vector3) {
         this.transformation.setPosition(position);
-    }
-
-    /**
-     * @returns {mat4} A matrix that brings local coordinate into the parent coordinate space.
-     */
-    public getTransformation(): mat4 {
-        const transform = mat4.fromTranslation(mat4.create(), this.transformation.position);
-        if (this.parent !== null) {
-            mat4.scale(transform, transform, vec3.inverse(vec3.create(), this.parent.getScale()));
-        }
-        mat4.multiply(transform, transform, this.transformation.rotation);
-        mat4.scale(transform, transform, this.transformation.scale);
-
-        return transform;
     }
 
     /**
@@ -443,20 +419,13 @@
 
             // Rotate the bone so it points from the parent node's origin to the current node's
             // origin
-<<<<<<< HEAD
             mat4.fromQuat(
                 mat4.create(),
                 quat.rotationTo(
                     quat.create(),
                     vec3.fromValues(1, 0, 0),
-                    vec3.normalize(vec3.create(), this.transformation.position)
+                    vec3.normalize(vec3.create(), this.transformation.getPosition())
                 )
-=======
-            quat.rotationTo(
-                quat.create(),
-                vec3.fromValues(1, 0, 0),
-                vec3.normalize(vec3.create(), this.transformation.getPosition())
->>>>>>> cd208646
             ),
 
             // Scale the bone so its length is equal to the length between the parent node's origin
