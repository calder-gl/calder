--- conflicted
+++ resolved
@@ -1,33 +1,18 @@
-<<<<<<< HEAD
 import { mat4, vec3 } from 'gl-matrix';
-=======
-import { mat4, quat, vec3 } from 'gl-matrix';
-import { vector3 } from '../types/VectorTypes';
->>>>>>> cd208646
+import { matrix4, vector3 } from '../types/VectorTypes';
 
 /**
  * Not intended to be user facing.
  */
 export class Transformation {
-<<<<<<< HEAD
-    public position: vec3;
-    public rotation: mat4;
-    public scale: vec3;
-
-    constructor(
-        position: vec3 = vec3.fromValues(0, 0, 0),
-        rotation: mat4 = mat4.create(),
-        scale: vec3 = vec3.fromValues(1, 1, 1)
-=======
     private position: vector3;
-    private rotation: quat;
+    private rotation: matrix4;
     private scale: vector3;
 
     constructor(
         position: vector3 = vec3.fromValues(0, 0, 0),
-        rotation: quat = quat.create(),
+        rotation: matrix4 = mat4.create(),
         scale: vector3 = vec3.fromValues(1, 1, 1)
->>>>>>> cd208646
     ) {
         this.position = position;
         this.rotation = rotation;
@@ -41,20 +26,11 @@
      * @returns {mat4}
      */
     public getTransformation(): mat4 {
-<<<<<<< HEAD
-        const transform = mat4.fromTranslation(mat4.create(), this.position);
-        mat4.multiply(transform, transform, this.rotation);
-        mat4.scale(transform, transform, this.scale);
+        const transform = mat4.fromTranslation(mat4.create(), this.getPosition());
+        mat4.multiply(transform, transform, this.getRotation());
+        mat4.scale(transform, transform, this.getScale());
 
         return transform;
-=======
-        return mat4.fromRotationTranslationScale(
-            mat4.create(),
-            this.rotation,
-            this.getPosition(),
-            this.getScale()
-        );
->>>>>>> cd208646
     }
 
     public getPosition(): vec3 {
@@ -65,11 +41,11 @@
         this.position = position;
     }
 
-    public getRotation(): quat {
-        return this.rotation;
+    public getRotation(): mat4 {
+        return this.rotation instanceof Function ? this.rotation() : this.rotation;
     }
 
-    public setRotation(rotation: quat) {
+    public setRotation(rotation: matrix4) {
         this.rotation = rotation;
     }
 
