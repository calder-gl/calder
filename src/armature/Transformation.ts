--- conflicted
+++ resolved
@@ -1,10 +1,5 @@
-<<<<<<< HEAD
 import { mat3, mat4, quat, vec3 } from 'gl-matrix';
-import { matrix4, vector3 } from '../types/VectorTypes';
-=======
-import { mat4, quat, vec3 } from 'gl-matrix';
 import { matrix4, vector3 } from '../types/InternalVectorTypes';
->>>>>>> b9157969
 
 /**
  * Not intended to be user facing.
