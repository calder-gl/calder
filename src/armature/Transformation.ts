<<<<<<< HEAD
import { mat4, vec3 } from 'gl-matrix';
import { vector3 } from '../types/VectorTypes';
import { Constraint } from './Constraint';
=======
import { mat4, quat, vec3 } from 'gl-matrix';
>>>>>>> 70ae869f

/**
 * Not intended to be user facing.
 */
export class Transformation {
<<<<<<< HEAD
    private position: vector3;
    private rotation: vector3;
    private scale: vector3;
    private constraint: Constraint;

    constructor(position: vector3, rotation: vector3, scale: vector3, constraint: Constraint = new Constraint()) {
=======
    public position: vec3;
    public rotation: quat;
    public scale: vec3;

    constructor(
        position: vec3 = vec3.fromValues(0, 0, 0),
        rotation: quat = quat.create(),
        scale: vec3 = vec3.fromValues(1, 1, 1)
    ) {
>>>>>>> 70ae869f
        this.position = position;
        this.rotation = rotation;
        this.scale = scale;
        this.constraint = constraint;
    }

    /**
     * Returns a matrix representation of the transformation this object
     * represents.
     *
     * @returns {mat4}
     */
    public getTransformation(): mat4 {
<<<<<<< HEAD
        const matrix = mat4.create();
        const rotation = this.getRotation();

        mat4.translate(matrix, matrix, this.getPosition());
        mat4.rotateX(matrix, matrix, rotation[0]);
        mat4.rotateY(matrix, matrix, rotation[1]);
        mat4.rotateZ(matrix, matrix, rotation[2]);
        mat4.scale(matrix, matrix, this.getScale());

        return matrix;
=======
        return mat4.fromRotationTranslationScale(
            mat4.create(),
            this.rotation,
            this.position,
            this.scale
        );
>>>>>>> 70ae869f
    }

    public getPosition(): vec3 {
        return this.position instanceof Function ? this.position() : this.position;
    }

    public setPosition(position: vector3) {
        this.position = position;
    }

    public getRotation(): vec3 {
        return this.rotation instanceof Function ? this.rotation() : this.rotation;
    }

    public setRotation(rotation: vector3) {
        this.rotation = rotation;
    }

    public getScale(): vec3 {
        return this.scale instanceof Function ? this.scale() : this.scale;
    }

    public setScale(scale: vector3) {
        this.scale = scale;
    }

    public getConstraint(): Constraint {
        return this.constraint;
    }

    public setConstraint(constraint: Constraint) {
        this.constraint = constraint;
    }

    public addConstraint(constraint: Constraint) {
        if (constraint.getPosition() !== null && this.constraint.getPosition() === null) {
            this.constraint.setPosition(constraint.getPosition());
        }

        if (constraint.getRotation() !== null && this.constraint.getRotation() === null) {
            this.constraint.setRotation(constraint.getRotation());
        }

        if (constraint.getScale() !== null && this.constraint.getScale() === null) {
            this.constraint.setScale(constraint.getScale());
        }
    }
}<|MERGE_RESOLUTION|>--- conflicted
+++ resolved
@@ -1,33 +1,22 @@
-<<<<<<< HEAD
-import { mat4, vec3 } from 'gl-matrix';
+import { mat4, quat, vec3 } from 'gl-matrix';
 import { vector3 } from '../types/VectorTypes';
 import { Constraint } from './Constraint';
-=======
-import { mat4, quat, vec3 } from 'gl-matrix';
->>>>>>> 70ae869f
 
 /**
  * Not intended to be user facing.
  */
 export class Transformation {
-<<<<<<< HEAD
     private position: vector3;
-    private rotation: vector3;
+    private rotation: quat;
     private scale: vector3;
     private constraint: Constraint;
 
-    constructor(position: vector3, rotation: vector3, scale: vector3, constraint: Constraint = new Constraint()) {
-=======
-    public position: vec3;
-    public rotation: quat;
-    public scale: vec3;
-
     constructor(
-        position: vec3 = vec3.fromValues(0, 0, 0),
+        position: vector3 = vec3.fromValues(0, 0, 0),
         rotation: quat = quat.create(),
-        scale: vec3 = vec3.fromValues(1, 1, 1)
+        scale: vector3 = vec3.fromValues(1, 1, 1),
+        constraint: Constraint = new Constraint()
     ) {
->>>>>>> 70ae869f
         this.position = position;
         this.rotation = rotation;
         this.scale = scale;
@@ -41,25 +30,12 @@
      * @returns {mat4}
      */
     public getTransformation(): mat4 {
-<<<<<<< HEAD
-        const matrix = mat4.create();
-        const rotation = this.getRotation();
-
-        mat4.translate(matrix, matrix, this.getPosition());
-        mat4.rotateX(matrix, matrix, rotation[0]);
-        mat4.rotateY(matrix, matrix, rotation[1]);
-        mat4.rotateZ(matrix, matrix, rotation[2]);
-        mat4.scale(matrix, matrix, this.getScale());
-
-        return matrix;
-=======
         return mat4.fromRotationTranslationScale(
             mat4.create(),
             this.rotation,
-            this.position,
-            this.scale
+            this.getPosition(),
+            this.getScale()
         );
->>>>>>> 70ae869f
     }
 
     public getPosition(): vec3 {
@@ -70,11 +46,11 @@
         this.position = position;
     }
 
-    public getRotation(): vec3 {
+    public getRotation(): quat {
         return this.rotation instanceof Function ? this.rotation() : this.rotation;
     }
 
-    public setRotation(rotation: vector3) {
+    public setRotation(rotation: quat) {
         this.rotation = rotation;
     }
 
