import {
    Armature,
    Light,
    Material,
    Matrix,
    Node,
    Point,
    Quaternion,
    Renderer,
    RGBColor,
    Shape
} from '../calder';

// Create the renderer
const renderer: Renderer = new Renderer({
    width: 800,
    height: 600,
    maxLights: 2,
    ambientLightColor: RGBColor.fromRGB(90, 90, 90)
});

// Create light sources for the renderer
const light1: Light = Light.create({
    position: { x: 10, y: 10, z: 10 },
    color: RGBColor.fromHex('#FFFFFF'),
    strength: 100
});
<<<<<<< HEAD
const light2: Light = Light.create({
    position: { x: 700, y: 500, z: 50 },
    color: RGBColor.fromHex('#FFFFFF'),
    strength: 200
});
=======
>>>>>>> 5488a96d

// Add lights to the renderer
renderer.addLight(light1);

///////////////////////////////////////////////////////////////////////////////////////////////////
// Step 1: create geometry
///////////////////////////////////////////////////////////////////////////////////////////////////

// Setup leaf
const leafColor = RGBColor.fromRGB(204, 255, 204);
const workingLeafSphere = Shape.sphere(Material.create({ color: leafColor, shininess: 100 }));
const leafSphere = workingLeafSphere.bake();

// Setup branch
const branchColor = RGBColor.fromRGB(102, 76.5, 76.5);
const workingBranchShape = Shape.cylinder(Material.create({ color: branchColor, shininess: 1 }));
const branchShape = workingBranchShape.bake();

///////////////////////////////////////////////////////////////////////////////////////////////////
// Step 2: create armature
///////////////////////////////////////////////////////////////////////////////////////////////////

const bone = Armature.define((root: Node) => {
    root.createPoint('base', { x: 0, y: 0, z: 0 });
    root.createPoint('mid', { x: 0, y: 0.5, z: 0 });
    root.createPoint('tip', { x: 0, y: 1, z: 0 });
    root.createPoint('handle', { x: 1, y: 0, z: 0 });
});

const treeGen = Armature.generator();
treeGen
    .define('branch', (root: Point) => {
        const node = bone();
        node.point('base').stickTo(root);
        node
            .hold(node.point('tip'))
            .rotate(Math.random() * 360)
            .release();
        node
            .hold(node.point('handle'))
            .rotate(Math.random() * 45)
            .release();
        node.scale(0.8); // Shrink a bit

        const trunk = node.point('mid').attach(branchShape);
        trunk.scale({ x: 0.2, y: 1, z: 0.2 });

        treeGen.addDetail({ component: 'branchOrLeaf', at: node.point('tip') });
    })
    .defineWeighted('branchOrLeaf', 1, (root: Point) => {
        treeGen.addDetail({ component: 'leaf', at: root });
    })
    .defineWeighted('branchOrLeaf', 4, (root: Point) => {
        treeGen.addDetail({ component: 'branch', at: root });
        treeGen.addDetail({ component: 'maybeBranch', at: root });
        treeGen.addDetail({ component: 'maybeBranch', at: root });
    })
    .define('leaf', (root: Point) => {
        const leaf = root.attach(leafSphere);
        leaf.scale(Math.random() * 0.5 + 0.5);
    })
    .maybe('maybeBranch', (root: Point) => {
        treeGen.addDetail({ component: 'branch', at: root });
    });
const tree = treeGen.generate({ start: 'branch', depth: 25 });

///////////////////////////////////////////////////////////////////////////////////////////////////
// Step 3: set up renderer
///////////////////////////////////////////////////////////////////////////////////////////////////

document.body.appendChild(renderer.stage);

renderer.camera.moveTo({ x: 0, y: 0, z: 8 });
renderer.camera.lookAt({ x: 2, y: 2, z: -4 });

// Draw the armature
let angle = 0;
const draw = () => {
    angle += 0.5;
    tree.setRotation(Matrix.fromQuat4(Quaternion.fromEuler(0, angle, 0)));

    return {
        objects: [tree],
        debugParams: { drawAxes: true, drawArmatureBones: false }
    };
};

// Apply the constraints each frame.
renderer.eachFrame(draw);<|MERGE_RESOLUTION|>--- conflicted
+++ resolved
@@ -23,16 +23,8 @@
 const light1: Light = Light.create({
     position: { x: 10, y: 10, z: 10 },
     color: RGBColor.fromHex('#FFFFFF'),
-    strength: 100
-});
-<<<<<<< HEAD
-const light2: Light = Light.create({
-    position: { x: 700, y: 500, z: 50 },
-    color: RGBColor.fromHex('#FFFFFF'),
     strength: 200
 });
-=======
->>>>>>> 5488a96d
 
 // Add lights to the renderer
 renderer.addLight(light1);
